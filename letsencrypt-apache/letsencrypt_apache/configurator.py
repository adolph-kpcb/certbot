"""Apache Configuration based off of Augeas Configurator."""
# pylint: disable=too-many-lines
import filecmp
import logging
import os
import re
import shutil
import socket
import time

import zope.interface

from acme import challenges

from letsencrypt import errors
from letsencrypt import interfaces
from letsencrypt import le_util

from letsencrypt.plugins import common

from letsencrypt_apache import augeas_configurator
from letsencrypt_apache import constants
from letsencrypt_apache import display_ops
from letsencrypt_apache import tls_sni_01
from letsencrypt_apache import obj
from letsencrypt_apache import parser

from collections import defaultdict

logger = logging.getLogger(__name__)


# TODO: Augeas sections ie. <VirtualHost>, <IfModule> beginning and closing
# tags need to be the same case, otherwise Augeas doesn't recognize them.
# This is not able to be completely remedied by regular expressions because
# Augeas views <VirtualHost> </Virtualhost> as an error. This will just
# require another check_parsing_errors() after all files are included...
# (after a find_directive search is executed currently). It can be a one
# time check however because all of LE's transactions will ensure
# only properly formed sections are added.

# Note: This protocol works for filenames with spaces in it, the sites are
# properly set up and directives are changed appropriately, but Apache won't
# recognize names in sites-enabled that have spaces. These are not added to the
# Apache configuration. It may be wise to warn the user if they are trying
# to use vhost filenames that contain spaces and offer to change ' ' to '_'

# Note: FILEPATHS and changes to files are transactional.  They are copied
# over before the updates are made to the existing files. NEW_FILES is
# transactional due to the use of register_file_creation()


# TODO: Verify permissions on configuration root... it is easier than
#     checking permissions on each of the relative directories and less error
#     prone.
# TODO: Write a server protocol finder. Listen <port> <protocol> or
#     Protocol <protocol>.  This can verify partial setups are correct
# TODO: Add directives to sites-enabled... not sites-available.
#     sites-available doesn't allow immediate find_dir search even with save()
#     and load()

class ApacheConfigurator(augeas_configurator.AugeasConfigurator):
    # pylint: disable=too-many-instance-attributes,too-many-public-methods
    """Apache configurator.

    State of Configurator: This code has been been tested and built for Ubuntu
    14.04 Apache 2.4 and it works for Ubuntu 12.04 Apache 2.2

    :ivar config: Configuration.
    :type config: :class:`~letsencrypt.interfaces.IConfig`

    :ivar parser: Handles low level parsing
    :type parser: :class:`~letsencrypt_apache.parser`

    :ivar tup version: version of Apache
    :ivar list vhosts: All vhosts found in the configuration
        (:class:`list` of :class:`~letsencrypt_apache.obj.VirtualHost`)

    :ivar dict assoc: Mapping between domains and vhosts

    """
    zope.interface.implements(interfaces.IAuthenticator, interfaces.IInstaller)
    zope.interface.classProvides(interfaces.IPluginFactory)

    description = "Apache Web Server - Alpha"

    @classmethod
    def add_parser_arguments(cls, add):
        add("enmod", default=constants.os_constant("enmod"),
            help="Path to the Apache 'a2enmod' binary.")
        add("dismod", default=constants.os_constant("dismod"),
            help="Path to the Apache 'a2dismod' binary.")
        add("le-vhost-ext", default=constants.os_constant("le_vhost_ext"),
            help="SSL vhost configuration extension.")
        add("server-root", default=constants.os_constant("server_root"),
            help="Apache server root directory.")
        add("vhost-root", default=constants.os_constant("vhost_root"),
            help="Apache server VirtualHost configuration root")
        add("challenge-location",
            default=constants.os_constant("challenge_location"),
            help="Directory path for challenge configuration.")
        add("handle-modules", default=constants.os_constant("handle_mods"),
            help="Let installer handle enabling required modules for you." +
                 "(Only Ubuntu/Debian currently)")
        add("handle-sites", default=constants.os_constant("handle_sites"),
            help="Let installer handle enabling sites for you." +
                 "(Only Ubuntu/Debian currently)")
        le_util.add_deprecated_argument(add, "init-script", 1)

    def __init__(self, *args, **kwargs):
        """Initialize an Apache Configurator.

        :param tup version: version of Apache as a tuple (2, 4, 7)
            (used mostly for unittesting)

        """
        version = kwargs.pop("version", None)
        super(ApacheConfigurator, self).__init__(*args, **kwargs)

        # Add name_server association dict
        self.assoc = dict()
        # Outstanding challenges
        self._chall_out = set()

        # These will be set in the prepare function
        self.parser = None
        self.version = version
        self.vhosts = None
        self._enhance_func = {"redirect": self._enable_redirect,
                              "ensure-http-header": self._set_http_header}

    @property
    def mod_ssl_conf(self):
        """Full absolute path to SSL configuration file."""
        return os.path.join(self.config.config_dir, constants.MOD_SSL_CONF_DEST)

    def prepare(self):
        """Prepare the authenticator/installer.

        :raises .errors.NoInstallationError: If Apache configs cannot be found
        :raises .errors.MisconfigurationError: If Apache is misconfigured
        :raises .errors.NotSupportedError: If Apache version is not supported
        :raises .errors.PluginError: If there is any other error

        """
        # Verify Apache is installed
        if not le_util.exe_exists(constants.os_constant("restart_cmd")[0]):
            raise errors.NoInstallationError

        # Make sure configuration is valid
        self.config_test()

        # Set Version
        if self.version is None:
            self.version = self.get_version()
        if self.version < (2, 2):
            raise errors.NotSupportedError(
                "Apache Version %s not supported.", str(self.version))

        self.parser = parser.ApacheParser(
            self.aug, self.conf("server-root"), self.conf("vhost-root"),
            self.version)
        # Check for errors in parsing files with Augeas
        self.check_parsing_errors("httpd.aug")

        # Get all of the available vhosts
        self.vhosts = self.get_virtual_hosts()

        install_ssl_options_conf(self.mod_ssl_conf)

    def deploy_cert(self, domain, cert_path, key_path,
                    chain_path=None, fullchain_path=None):  # pylint: disable=unused-argument
        """Deploys certificate to specified virtual host.

        Currently tries to find the last directives to deploy the cert in
        the VHost associated with the given domain. If it can't find the
        directives, it searches the "included" confs. The function verifies that
        it has located the three directives and finally modifies them to point
        to the correct destination. After the certificate is installed, the
        VirtualHost is enabled if it isn't already.

        .. todo:: Might be nice to remove chain directive if none exists
                  This shouldn't happen within letsencrypt though

        :raises errors.PluginError: When unable to deploy certificate due to
            a lack of directives

        """
        vhost = self.choose_vhost(domain)
        self._clean_vhost(vhost)

        # This is done first so that ssl module is enabled and cert_path,
        # cert_key... can all be parsed appropriately
        self.prepare_server_https("443")

        path = {"cert_path": self.parser.find_dir("SSLCertificateFile", None, vhost.path),
                "cert_key": self.parser.find_dir("SSLCertificateKeyFile", None, vhost.path)}

        # Only include if a certificate chain is specified
        if chain_path is not None:
            path["chain_path"] = self.parser.find_dir(
                "SSLCertificateChainFile", None, vhost.path)

        if not path["cert_path"] or not path["cert_key"]:
            # Throw some can't find all of the directives error"
            logger.warn(
                "Cannot find a cert or key directive in %s. "
                "VirtualHost was not modified", vhost.path)
            # Presumably break here so that the virtualhost is not modified
            raise errors.PluginError(
                "Unable to find cert and/or key directives")

        logger.info("Deploying Certificate to VirtualHost %s", vhost.filep)
        logger.debug("Apache version is %s",
                     ".".join(str(i) for i in self.version))

        if self.version < (2, 4, 8) or (chain_path and not fullchain_path):
            # install SSLCertificateFile, SSLCertificateKeyFile,
            # and SSLCertificateChainFile directives
            set_cert_path = cert_path
            self.aug.set(path["cert_path"][-1], cert_path)
            self.aug.set(path["cert_key"][-1], key_path)
            if chain_path is not None:
                self.parser.add_dir(vhost.path,
                                    "SSLCertificateChainFile", chain_path)
            else:
                raise errors.PluginError("--chain-path is required for your version of Apache")
        else:
            if not fullchain_path:
                raise errors.PluginError("Please provide the --fullchain-path\
 option pointing to your full chain file")
            set_cert_path = fullchain_path
            self.aug.set(path["cert_path"][-1], fullchain_path)
            self.aug.set(path["cert_key"][-1], key_path)

        # Save notes about the transaction that took place
        self.save_notes += ("Changed vhost at %s with addresses of %s\n"
                            "\tSSLCertificateFile %s\n"
                            "\tSSLCertificateKeyFile %s\n" %
                            (vhost.filep,
                             ", ".join(str(addr) for addr in vhost.addrs),
                             set_cert_path, key_path))
        if chain_path is not None:
            self.save_notes += "\tSSLCertificateChainFile %s\n" % chain_path

        # Make sure vhost is enabled if distro with enabled / available
        if self.conf("handle-sites"):
            if not vhost.enabled:
                self.enable_site(vhost)

    def choose_vhost(self, target_name, temp=False):
        """Chooses a virtual host based on the given domain name.

        If there is no clear virtual host to be selected, the user is prompted
        with all available choices.

        The returned vhost is guaranteed to have TLS enabled unless temp is
        True. If temp is True, there is no such guarantee and the result is
        not cached.

        :param str target_name: domain name
        :param bool temp: whether the vhost is only used temporarily

        :returns: ssl vhost associated with name
        :rtype: :class:`~letsencrypt_apache.obj.VirtualHost`

        :raises .errors.PluginError: If no vhost is available or chosen

        """
        # Allows for domain names to be associated with a virtual host
        if target_name in self.assoc:
            return self.assoc[target_name]

        # Try to find a reasonable vhost
        vhost = self._find_best_vhost(target_name)
        if vhost is not None:
            if temp:
                return vhost
            if not vhost.ssl:
                vhost = self.make_vhost_ssl(vhost)

            self.assoc[target_name] = vhost
            return vhost

        return self._choose_vhost_from_list(target_name, temp)

    def _choose_vhost_from_list(self, target_name, temp=False):
        # Select a vhost from a list
        vhost = display_ops.select_vhost(target_name, self.vhosts)
        if vhost is None:
            logger.error(
                "No vhost exists with servername or alias of: %s. "
                "No vhost was selected. Please specify servernames "
                "in the Apache config", target_name)
            raise errors.PluginError("No vhost selected")
        elif temp:
            return vhost
        elif not vhost.ssl:
            addrs = self._get_proposed_addrs(vhost, "443")
            # TODO: Conflicts is too conservative
            if not any(vhost.enabled and vhost.conflicts(addrs) for vhost in self.vhosts):
                vhost = self.make_vhost_ssl(vhost)
            else:
                logger.error(
                    "The selected vhost would conflict with other HTTPS "
                    "VirtualHosts within Apache. Please select another "
                    "vhost or add ServerNames to your configuration.")
                raise errors.PluginError(
                    "VirtualHost not able to be selected.")

        self.assoc[target_name] = vhost
        return vhost

    def _find_best_vhost(self, target_name):
        """Finds the best vhost for a target_name.

        This does not upgrade a vhost to HTTPS... it only finds the most
        appropriate vhost for the given target_name.

        :returns: VHost or None

        """
        # Points 4 - Servername SSL
        # Points 3 - Address name with SSL
        # Points 2 - Servername no SSL
        # Points 1 - Address name with no SSL
        best_candidate = None
        best_points = 0

        for vhost in self.vhosts:
            if vhost.modmacro is True:
                continue
            if target_name in vhost.get_names():
                points = 2
            elif any(addr.get_addr() == target_name for addr in vhost.addrs):
                points = 1
            else:
                # No points given if names can't be found.
                # This gets hit but doesn't register
                continue  # pragma: no cover

            if vhost.ssl:
                points += 2

            if points > best_points:
                best_points = points
                best_candidate = vhost

        # No winners here... is there only one reasonable vhost?
        if best_candidate is None:
            # reasonable == Not all _default_ addrs
            vhosts = self._non_default_vhosts()
            # remove mod_macro hosts from reasonable vhosts
            reasonable_vhosts = [vh for vh
                                 in vhosts if vh.modmacro is False]
            if len(reasonable_vhosts) == 1:
                best_candidate = reasonable_vhosts[0]

        return best_candidate

    def _non_default_vhosts(self):
        """Return all non _default_ only vhosts."""
        return [vh for vh in self.vhosts if not all(
            addr.get_addr() == "_default_" for addr in vh.addrs
        )]

    def get_all_names(self):
        """Returns all names found in the Apache Configuration.

        :returns: All ServerNames, ServerAliases, and reverse DNS entries for
                  virtual host addresses
        :rtype: set

        """
        all_names = set()

        vhost_macro = []

        for vhost in self.vhosts:
            all_names.update(vhost.get_names())
            if vhost.modmacro:
                vhost_macro.append(vhost.filep)

            for addr in vhost.addrs:
                if common.hostname_regex.match(addr.get_addr()):
                    all_names.add(addr.get_addr())
                else:
                    name = self.get_name_from_ip(addr)
                    if name:
                        all_names.add(name)

        if len(vhost_macro) > 0:
            zope.component.getUtility(interfaces.IDisplay).notification(
                "Apache mod_macro seems to be in use in file(s):\n{0}"
                "\n\nUnfortunately mod_macro is not yet supported".format(
                    "\n  ".join(vhost_macro)))

        return all_names

    def get_name_from_ip(self, addr):  # pylint: disable=no-self-use
        """Returns a reverse dns name if available.

        :param addr: IP Address
        :type addr: ~.common.Addr

        :returns: name or empty string if name cannot be determined
        :rtype: str

        """
        # If it isn't a private IP, do a reverse DNS lookup
        if not common.private_ips_regex.match(addr.get_addr()):
            try:
                socket.inet_aton(addr.get_addr())
                return socket.gethostbyaddr(addr.get_addr())[0]
            except (socket.error, socket.herror, socket.timeout):
                pass

        return ""

    def _add_servernames(self, host):
        """Helper function for get_virtual_hosts().

        :param host: In progress vhost whose names will be added
        :type host: :class:`~letsencrypt_apache.obj.VirtualHost`

        """
        # Take the final ServerName as each overrides the previous
        servername_match = self.parser.find_dir(
            "ServerName", None, start=host.path, exclude=False)
        serveralias_match = self.parser.find_dir(
            "ServerAlias", None, start=host.path, exclude=False)

        for alias in serveralias_match:
            serveralias = self.parser.get_arg(alias)
            if not host.modmacro:
                host.aliases.add(serveralias)

        if servername_match:
            # Get last ServerName as each overwrites the previous
            servername = self.parser.get_arg(servername_match[-1])
            if not host.modmacro:
                host.name = servername

    def _create_vhost(self, path):
        """Used by get_virtual_hosts to create vhost objects

        :param str path: Augeas path to virtual host

        :returns: newly created vhost
        :rtype: :class:`~letsencrypt_apache.obj.VirtualHost`

        """
        addrs = set()
        args = self.aug.match(path + "/arg")
        for arg in args:
            addrs.add(obj.Addr.fromstring(self.parser.get_arg(arg)))
        is_ssl = False

        if self.parser.find_dir("SSLEngine", "on", start=path, exclude=False):
            is_ssl = True

        # "SSLEngine on" might be set outside of <VirtualHost>
        # Treat vhosts with port 443 as ssl vhosts
        for addr in addrs:
            if addr.get_port() == "443":
                is_ssl = True

        filename = get_file_path(path)
        if self.conf("handle-sites"):
            is_enabled = self.is_site_enabled(filename)
        else:
            is_enabled = True

        macro = False
        if "/macro/" in path.lower():
            macro = True

        vhost = obj.VirtualHost(filename, path, addrs, is_ssl,
                                is_enabled, modmacro=macro)
        self._add_servernames(vhost)
        return vhost

    def get_virtual_hosts(self):
        """Returns list of virtual hosts found in the Apache configuration.

        :returns: List of :class:`~letsencrypt_apache.obj.VirtualHost`
            objects found in configuration
        :rtype: list

        """
        # Search vhost-root, httpd.conf for possible virtual hosts
        paths = self.aug.match(
            ("/files%s//*[label()=~regexp('%s')]" %
             (self.conf("vhost-root"), parser.case_i("VirtualHost"))))

        vhs = []

        for path in paths:
            vhs.append(self._create_vhost(path))

        return vhs

    def is_name_vhost(self, target_addr):
        """Returns if vhost is a name based vhost

        NameVirtualHost was deprecated in Apache 2.4 as all VirtualHosts are
        now NameVirtualHosts. If version is earlier than 2.4, check if addr
        has a NameVirtualHost directive in the Apache config

        :param letsencrypt_apache.obj.Addr target_addr: vhost address

        :returns: Success
        :rtype: bool

        """
        # Mixed and matched wildcard NameVirtualHost with VirtualHost
        # behavior is undefined. Make sure that an exact match exists

        # search for NameVirtualHost directive for ip_addr
        # note ip_addr can be FQDN although Apache does not recommend it
        return (self.version >= (2, 4) or
                self.parser.find_dir("NameVirtualHost", str(target_addr)))

    def add_name_vhost(self, addr):
        """Adds NameVirtualHost directive for given address.

        :param addr: Address that will be added as NameVirtualHost directive
        :type addr: :class:`~letsencrypt_apache.obj.Addr`

        """
        loc = parser.get_aug_path(self.parser.loc["name"])

        if addr.get_port() == "443":
            path = self.parser.add_dir_to_ifmodssl(
                loc, "NameVirtualHost", [str(addr)])
        else:
            path = self.parser.add_dir(loc, "NameVirtualHost", [str(addr)])

        msg = ("Setting %s to be NameBasedVirtualHost\n"
               "\tDirective added to %s\n" % (addr, path))
        logger.debug(msg)
        self.save_notes += msg

    def prepare_server_https(self, port, temp=False):
        """Prepare the server for HTTPS.

        Make sure that the ssl_module is loaded and that the server
        is appropriately listening on port.

        :param str port: Port to listen on

        """

        self.prepare_https_modules(temp)
        # Check for Listen <port>
        # Note: This could be made to also look for ip:443 combo
        listens = [self.parser.get_arg(x).split()[0] for x in self.parser.find_dir("Listen")]
        # In case no Listens are set (which really is a broken apache config)
        if not listens:
            listens = ["80"]
        if port in listens:
            return
        for listen in listens:
            # For any listen statement, check if the machine also listens on Port 443.
            # If not, add such a listen statement.
            if len(listen.split(":")) == 1:
                # Its listening to all interfaces
                if port not in listens:
                    if port == "443":
                        args = [port]
                    else:
                        # Non-standard ports should specify https protocol
                        args = [port, "https"]
                    self.parser.add_dir_to_ifmodssl(
                        parser.get_aug_path(
                            self.parser.loc["listen"]), "Listen", args)
                    self.save_notes += "Added Listen %s directive to %s\n" % (
                        port, self.parser.loc["listen"])
                    listens.append(port)
            else:
                # The Listen statement specifies an ip
                _, ip = listen[::-1].split(":", 1)
                ip = ip[::-1]
                if "%s:%s" % (ip, port) not in listens:
                    if port == "443":
                        args = ["%s:%s" % (ip, port)]
                    else:
                        # Non-standard ports should specify https protocol
                        args = ["%s:%s" % (ip, port), "https"]
                    self.parser.add_dir_to_ifmodssl(
                        parser.get_aug_path(
                            self.parser.loc["listen"]), "Listen", args)
                    self.save_notes += "Added Listen %s:%s directive to %s\n" % (
                                       ip, port, self.parser.loc["listen"])
                    listens.append("%s:%s" % (ip, port))

    def prepare_https_modules(self, temp):
        """Helper method for prepare_server_https, taking care of enabling
        needed modules

        :param boolean temp: If the change is temporary
        """

        if self.conf("handle-modules"):
            if "ssl_module" not in self.parser.modules:
                self.enable_mod("ssl", temp=temp)
            if self.version >= (2, 4) and ("socache_shmcb_module" not in
                                           self.parser.modules):
                self.enable_mod("socache_shmcb", temp=temp)

    def make_addrs_sni_ready(self, addrs):
        """Checks to see if the server is ready for SNI challenges.

        :param addrs: Addresses to check SNI compatibility
        :type addrs: :class:`~letsencrypt_apache.obj.Addr`

        """
        # Version 2.4 and later are automatically SNI ready.
        if self.version >= (2, 4):
            return

        for addr in addrs:
            if not self.is_name_vhost(addr):
                logger.debug("Setting VirtualHost at %s to be a name "
                             "based virtual host", addr)
                self.add_name_vhost(addr)

    def make_vhost_ssl(self, nonssl_vhost):  # pylint: disable=too-many-locals
        """Makes an ssl_vhost version of a nonssl_vhost.

        Duplicates vhost and adds default ssl options
        New vhost will reside as (nonssl_vhost.path) +
        ``letsencrypt_apache.constants.os_constant("le_vhost_ext")``

        .. note:: This function saves the configuration

        :param nonssl_vhost: Valid VH that doesn't have SSLEngine on
        :type nonssl_vhost: :class:`~letsencrypt_apache.obj.VirtualHost`

        :returns: SSL vhost
        :rtype: :class:`~letsencrypt_apache.obj.VirtualHost`

        :raises .errors.PluginError: If more than one virtual host is in
            the file or if plugin is unable to write/read vhost files.

        """
        avail_fp = nonssl_vhost.filep
        ssl_fp = self._get_ssl_vhost_path(avail_fp)

        self._copy_create_ssl_vhost_skeleton(avail_fp, ssl_fp)

        # Reload augeas to take into account the new vhost
        self.aug.load()

        # Get Vhost augeas path for new vhost
        vh_p = self.aug.match("/files%s//* [label()=~regexp('%s')]" %
                              (ssl_fp, parser.case_i("VirtualHost")))
        if len(vh_p) != 1:
            logger.error("Error: should only be one vhost in %s", avail_fp)
            raise errors.PluginError("Currently, we only support "
                                     "configurations with one vhost per file")
        else:
            # This simplifies the process
            vh_p = vh_p[0]

        # Update Addresses
        self._update_ssl_vhosts_addrs(vh_p)

        # Add directives
        self._add_dummy_ssl_directives(vh_p)

        # Log actions and create save notes
        logger.info("Created an SSL vhost at %s", ssl_fp)
        self.save_notes += "Created ssl vhost at %s\n" % ssl_fp
        self.save()

        # We know the length is one because of the assertion above
        # Create the Vhost object
        ssl_vhost = self._create_vhost(vh_p)
        self.vhosts.append(ssl_vhost)

        # NOTE: Searches through Augeas seem to ruin changes to directives
        #       The configuration must also be saved before being searched
        #       for the new directives; For these reasons... this is tacked
        #       on after fully creating the new vhost

        # Now check if addresses need to be added as NameBasedVhost addrs
        # This is for compliance with versions of Apache < 2.4
        self._add_name_vhost_if_necessary(ssl_vhost)

        return ssl_vhost

    def _get_ssl_vhost_path(self, non_ssl_vh_fp):
        # Get filepath of new ssl_vhost
        if non_ssl_vh_fp.endswith(".conf"):
            return non_ssl_vh_fp[:-(len(".conf"))] + self.conf("le_vhost_ext")
        else:
            return non_ssl_vh_fp + self.conf("le_vhost_ext")

    def _copy_create_ssl_vhost_skeleton(self, avail_fp, ssl_fp):
        """Copies over existing Vhost with IfModule mod_ssl.c> skeleton.

        :param str avail_fp: Pointer to the original available non-ssl vhost
        :param str ssl_fp: Full path where the new ssl_vhost will reside.

        A new file is created on the filesystem.

        """
        # First register the creation so that it is properly removed if
        # configuration is rolled back
        self.reverter.register_file_creation(False, ssl_fp)

        try:
            with open(avail_fp, "r") as orig_file:
                with open(ssl_fp, "w") as new_file:
                    new_file.write("<IfModule mod_ssl.c>\n")
                    for line in orig_file:
                        new_file.write(line)
                    new_file.write("</IfModule>\n")
        except IOError:
            logger.fatal("Error writing/reading to file in make_vhost_ssl")
            raise errors.PluginError("Unable to write/read in make_vhost_ssl")

    def _update_ssl_vhosts_addrs(self, vh_path):
        ssl_addrs = set()
        ssl_addr_p = self.aug.match(vh_path + "/arg")

        for addr in ssl_addr_p:
            old_addr = obj.Addr.fromstring(
                str(self.parser.get_arg(addr)))
            ssl_addr = old_addr.get_addr_obj("443")
            self.aug.set(addr, str(ssl_addr))
            ssl_addrs.add(ssl_addr)

        return ssl_addrs

    def _clean_vhost(self, vhost):
        # remove duplicated or conflicting ssl directives
        self._deduplicate_directives(vhost.path,
            ["SSLCertificateFile", "SSLCertificateKeyFile"])
        # remove all problematic directives
        self._remove_directives(vhost.path, ["SSLCertificateChainFile"])

    def _deduplicate_directives(self, vh_path, directives):
        for directive in directives:
            while len(self.parser.find_dir(directive, None, vh_path, False)) > 1:
                directive_path = self.parser.find_dir(directive, None, vh_path, False)
                self.aug.remove(re.sub(r"/\w*$", "", directive_path[0]))

    def _remove_directives(self, vh_path, directives):
        for directive in directives:
            while len(self.parser.find_dir(directive, None, vh_path, False)) > 0:
                directive_path = self.parser.find_dir(directive, None, vh_path, False)
                self.aug.remove(re.sub(r"/\w*$", "", directive_path[0]))

    def _add_dummy_ssl_directives(self, vh_path):
        self.parser.add_dir(vh_path, "SSLCertificateFile",
                            "insert_cert_file_path")
        self.parser.add_dir(vh_path, "SSLCertificateKeyFile",
                            "insert_key_file_path")
        self.parser.add_dir(vh_path, "Include", self.mod_ssl_conf)

    def _add_name_vhost_if_necessary(self, vhost):
        """Add NameVirtualHost Directives if necessary for new vhost.

        NameVirtualHosts was a directive in Apache < 2.4
        https://httpd.apache.org/docs/2.2/mod/core.html#namevirtualhost

        :param vhost: New virtual host that was recently created.
        :type vhost: :class:`~letsencrypt_apache.obj.VirtualHost`

        """
        need_to_save = False

        # See if the exact address appears in any other vhost
        # Remember 1.1.1.1:* == 1.1.1.1 -> hence any()
        for addr in vhost.addrs:
            for test_vh in self.vhosts:
                if (vhost.filep != test_vh.filep and
                        any(test_addr == addr for test_addr in test_vh.addrs) and
                        not self.is_name_vhost(addr)):
                    self.add_name_vhost(addr)
                    logger.info("Enabling NameVirtualHosts on %s", addr)
                    need_to_save = True

        if need_to_save:
            self.save()

    ############################################################################
    # Enhancements
    ############################################################################
    def supported_enhancements(self):  # pylint: disable=no-self-use
        """Returns currently supported enhancements."""
        return ["redirect", "ensure-http-header"]

    def enhance(self, domain, enhancement, options=None):
        """Enhance configuration.

        :param str domain: domain to enhance
        :param str enhancement: enhancement type defined in
            :const:`~letsencrypt.constants.ENHANCEMENTS`
        :param options: options for the enhancement
            See :const:`~letsencrypt.constants.ENHANCEMENTS`
            documentation for appropriate parameter.

        :raises .errors.PluginError: If Enhancement is not supported, or if
            there is any other problem with the enhancement.

        """
        try:
            func = self._enhance_func[enhancement]
        except KeyError:
            raise errors.PluginError(
                "Unsupported enhancement: {0}".format(enhancement))
        try:
            func(self.choose_vhost(domain), options)
        except errors.PluginError:
            logger.warn("Failed %s for %s", enhancement, domain)
            raise

    def _set_http_header(self, ssl_vhost, header_substring):
        """Enables header that is identified by header_substring on ssl_vhost.

        If the header identified by header_substring is not already set,
        a new Header directive is placed in ssl_vhost's configuration with
        arguments from: constants.HTTP_HEADER[header_substring]

        .. note:: This function saves the configuration

        :param ssl_vhost: Destination of traffic, an ssl enabled vhost
        :type ssl_vhost: :class:`~letsencrypt_apache.obj.VirtualHost`

        :param header_substring: string that uniquely identifies a header.
                e.g: Strict-Transport-Security, Upgrade-Insecure-Requests.
        :type str

        :returns: Success, general_vhost (HTTP vhost)
        :rtype: (bool, :class:`~letsencrypt_apache.obj.VirtualHost`)

        :raises .errors.PluginError: If no viable HTTP host can be created or
            set with header header_substring.

        """
        if "headers_module" not in self.parser.modules:
            self.enable_mod("headers")

        # Check if selected header is already set
        self._verify_no_matching_http_header(ssl_vhost, header_substring)

        # Add directives to server
        self.parser.add_dir(ssl_vhost.path, "Header",
                constants.HEADER_ARGS[header_substring])

        self.save_notes += ("Adding %s header to ssl vhost in %s\n" %
                (header_substring, ssl_vhost.filep))

        self.save()
        logger.info("Adding %s header to ssl vhost in %s", header_substring,
                ssl_vhost.filep)

    def _verify_no_matching_http_header(self, ssl_vhost, header_substring):
        """Checks to see if an there is an existing Header directive that
        contains the string header_substring.

        :param ssl_vhost: vhost to check
        :type vhost: :class:`~letsencrypt_apache.obj.VirtualHost`

        :param header_substring: string that uniquely identifies a header.
                e.g: Strict-Transport-Security, Upgrade-Insecure-Requests.
        :type str

        :returns: boolean
        :rtype: (bool)

        :raises errors.PluginEnhancementAlreadyPresent When header
                header_substring exists

        """
        header_path = self.parser.find_dir("Header", None, start=ssl_vhost.path)
        if header_path:
            # "Existing Header directive for virtualhost"
            pat = '(?:[ "]|^)(%s)(?:[ "]|$)' % (header_substring.lower())
            for match in header_path:
                if re.search(pat, self.aug.get(match).lower()):
                    raise errors.PluginEnhancementAlreadyPresent(
                            "Existing %s header" % (header_substring))

    def _enable_redirect(self, ssl_vhost, unused_options):
        """Redirect all equivalent HTTP traffic to ssl_vhost.

        .. todo:: This enhancement should be rewritten and will
           unfortunately require lots of debugging by hand.

        Adds Redirect directive to the port 80 equivalent of ssl_vhost
        First the function attempts to find the vhost with equivalent
        ip addresses that serves on non-ssl ports
        The function then adds the directive

        .. note:: This function saves the configuration

        :param ssl_vhost: Destination of traffic, an ssl enabled vhost
        :type ssl_vhost: :class:`~letsencrypt_apache.obj.VirtualHost`

        :param unused_options: Not currently used
        :type unused_options: Not Available

        :returns: Success, general_vhost (HTTP vhost)
        :rtype: (bool, :class:`~letsencrypt_apache.obj.VirtualHost`)

        :raises .errors.PluginError: If no viable HTTP host can be created or
            used for the redirect.

        """
        if "rewrite_module" not in self.parser.modules:
            self.enable_mod("rewrite")
        general_vh = self._get_http_vhost(ssl_vhost)

        if general_vh is None:
            # Add virtual_server with redirect
            logger.debug("Did not find http version of ssl virtual host "
                         "attempting to create")
            redirect_addrs = self._get_proposed_addrs(ssl_vhost)
            for vhost in self.vhosts:
                if vhost.enabled and vhost.conflicts(redirect_addrs):
                    raise errors.PluginError(
                        "Unable to find corresponding HTTP vhost; "
                        "Unable to create one as intended addresses conflict; "
                        "Current configuration does not support automated "
                        "redirection")
            self._create_redirect_vhost(ssl_vhost)
        else:
            # Check if LetsEncrypt redirection already exists
            self._verify_no_letsencrypt_redirect(general_vh)


            # Note: if code flow gets here it means we didn't find the exact
            # letsencrypt RewriteRule config for redirection. Finding
            # another RewriteRule is likely to be fine in most or all cases,
            # but redirect loops are possible in very obscure cases; see #1620
            # for reasoning.
            if self._is_rewrite_exists(general_vh):
                logger.warn("Added an HTTP->HTTPS rewrite in addition to "
                            "other RewriteRules; you may wish to check for "
                            "overall consistency.")

            # Add directives to server
            # Note: These are not immediately searchable in sites-enabled
            #     even with save() and load()
            if not self._is_rewrite_engine_on(general_vh):
                self.parser.add_dir(general_vh.path, "RewriteEngine", "on")

            if self.get_version() >= (2, 3, 9):
                self.parser.add_dir(general_vh.path, "RewriteRule",
                                constants.REWRITE_HTTPS_ARGS_WITH_END)
            else:
                self.parser.add_dir(general_vh.path, "RewriteRule",
                                constants.REWRITE_HTTPS_ARGS)

            self.save_notes += ("Redirecting host in %s to ssl vhost in %s\n" %
                                (general_vh.filep, ssl_vhost.filep))
            self.save()

            logger.info("Redirecting vhost in %s to ssl vhost in %s",
                        general_vh.filep, ssl_vhost.filep)

    def _verify_no_letsencrypt_redirect(self, vhost):
        """Checks to see if a redirect was already installed by letsencrypt.

        Checks to see if virtualhost already contains a rewrite rule that is
        identical to Letsencrypt's redirection rewrite rule.

        :param vhost: vhost to check
        :type vhost: :class:`~letsencrypt_apache.obj.VirtualHost`

        :raises errors.PluginEnhancementAlreadyPresent: When the exact
                letsencrypt redirection WriteRule exists in virtual host.
        """
        rewrite_path = self.parser.find_dir(
                "RewriteRule", None, start=vhost.path)

        # There can be other RewriteRule directive lines in vhost config.
        # rewrite_args_dict keys are directive ids and the corresponding value
        # for each is a list of arguments to that directive.
        rewrite_args_dict = defaultdict(list)
        pat = r'.*(directive\[\d+\]).*'
        for match in rewrite_path:
            m = re.match(pat, match)
            if m:
                dir_id = m.group(1)
                rewrite_args_dict[dir_id].append(match)

        if rewrite_args_dict:
            redirect_args = [constants.REWRITE_HTTPS_ARGS,
                constants.REWRITE_HTTPS_ARGS_WITH_END]

            for matches in rewrite_args_dict.values():
                if [self.aug.get(x) for x in matches] in redirect_args:
                    raise errors.PluginEnhancementAlreadyPresent(
                    "Let's Encrypt has already enabled redirection")

    def _is_rewrite_exists(self, vhost):
        """Checks if there exists a RewriteRule directive in vhost

        :param vhost: vhost to check
        :type vhost: :class:`~letsencrypt_apache.obj.VirtualHost`

        :returns: True if a RewriteRule directive exists.
        :rtype: bool

        """
        rewrite_path = self.parser.find_dir(
                "RewriteRule", None, start=vhost.path)
        return bool(rewrite_path)

    def _is_rewrite_engine_on(self, vhost):
        """Checks if a RewriteEngine directive is on

        :param vhost: vhost to check
        :type vhost: :class:`~letsencrypt_apache.obj.VirtualHost`

        """
        rewrite_engine_path = self.parser.find_dir("RewriteEngine", "on",
                start=vhost.path)
        if rewrite_engine_path:
            return self.parser.get_arg(rewrite_engine_path[0])
        return False

    def _create_redirect_vhost(self, ssl_vhost):
        """Creates an http_vhost specifically to redirect for the ssl_vhost.

        :param ssl_vhost: ssl vhost
        :type ssl_vhost: :class:`~letsencrypt_apache.obj.VirtualHost`

        :returns: tuple of the form
            (`success`, :class:`~letsencrypt_apache.obj.VirtualHost`)
        :rtype: tuple

        """
        text = self._get_redirect_config_str(ssl_vhost)

        redirect_filepath = self._write_out_redirect(ssl_vhost, text)

        self.aug.load()
        # Make a new vhost data structure and add it to the lists
        new_vhost = self._create_vhost(parser.get_aug_path(redirect_filepath))
        self.vhosts.append(new_vhost)

        # Finally create documentation for the change
        self.save_notes += ("Created a port 80 vhost, %s, for redirection to "
                            "ssl vhost %s\n" %
                            (new_vhost.filep, ssl_vhost.filep))

    def _get_redirect_config_str(self, ssl_vhost):
        # get servernames and serveraliases
        serveralias = ""
        servername = ""

        if ssl_vhost.name is not None:
            servername = "ServerName " + ssl_vhost.name
        if ssl_vhost.aliases:
            serveralias = "ServerAlias " + " ".join(ssl_vhost.aliases)

        rewrite_rule_args = []
        if self.get_version() >= (2, 3, 9):
            rewrite_rule_args = constants.REWRITE_HTTPS_ARGS_WITH_END
        else:
            rewrite_rule_args = constants.REWRITE_HTTPS_ARGS


        return ("<VirtualHost %s>\n"
                "%s \n"
                "%s \n"
                "ServerSignature Off\n"
                "\n"
                "RewriteEngine On\n"
                "RewriteRule %s\n"
                "\n"
                "ErrorLog /var/log/apache2/redirect.error.log\n"
                "LogLevel warn\n"
                "</VirtualHost>\n"
                % (" ".join(str(addr) for addr in self._get_proposed_addrs(ssl_vhost)),
                   servername, serveralias,
                   " ".join(rewrite_rule_args)))

    def _write_out_redirect(self, ssl_vhost, text):
        # This is the default name
        redirect_filename = "le-redirect.conf"

        # See if a more appropriate name can be applied
        if ssl_vhost.name is not None:
            # make sure servername doesn't exceed filename length restriction
            if len(ssl_vhost.name) < (255 - (len(redirect_filename) + 1)):
                redirect_filename = "le-redirect-%s.conf" % ssl_vhost.name

        redirect_filepath = os.path.join(self.conf("vhost-root"), redirect_filename)

        # Register the new file that will be created
        # Note: always register the creation before writing to ensure file will
        # be removed in case of unexpected program exit
        self.reverter.register_file_creation(False, redirect_filepath)

        # Write out file
        with open(redirect_filepath, "w") as redirect_file:
            redirect_file.write(text)
        logger.info("Created redirect file: %s", redirect_filename)

        return redirect_filepath

    def _get_http_vhost(self, ssl_vhost):
        """Find appropriate HTTP vhost for ssl_vhost."""
        # First candidate vhosts filter
        candidate_http_vhs = [
            vhost for vhost in self.vhosts if not vhost.ssl
        ]

        # Second filter - check addresses
        for http_vh in candidate_http_vhs:
            if http_vh.same_server(ssl_vhost):
                return http_vh

        return None

    def _get_proposed_addrs(self, vhost, port="80"):  # pylint: disable=no-self-use
        """Return all addrs of vhost with the port replaced with the specified.

        :param obj.VirtualHost ssl_vhost: Original Vhost
        :param str port: Desired port for new addresses

        :returns: `set` of :class:`~obj.Addr`

        """
        redirects = set()
        for addr in vhost.addrs:
            redirects.add(addr.get_addr_obj(port))

        return redirects

    def get_all_certs_keys(self):
        """Find all existing keys, certs from configuration.

        Retrieve all certs and keys set in VirtualHosts on the Apache server

        :returns: list of tuples with form [(cert, key, path)]
            cert - str path to certificate file
            key - str path to associated key file
            path - File path to configuration file.
        :rtype: list

        """
        c_k = set()

        for vhost in self.vhosts:
            if vhost.ssl:
                cert_path = self.parser.find_dir(
                    "SSLCertificateFile", None,
                    start=vhost.path, exclude=False)
                key_path = self.parser.find_dir(
                    "SSLCertificateKeyFile", None,
                    start=vhost.path, exclude=False)

                if cert_path and key_path:
                    cert = os.path.abspath(self.parser.get_arg(cert_path[-1]))
                    key = os.path.abspath(self.parser.get_arg(key_path[-1]))
                    c_k.add((cert, key, get_file_path(cert_path[-1])))
                else:
                    logger.warning(
                        "Invalid VirtualHost configuration - %s", vhost.filep)
        return c_k

    def is_site_enabled(self, avail_fp):
        """Checks to see if the given site is enabled.

        .. todo:: fix hardcoded sites-enabled, check os.path.samefile

        :param str avail_fp: Complete file path of available site

        :returns: Success
        :rtype: bool

        """

        enabled_dir = os.path.join(self.parser.root, "sites-enabled")
        if not os.path.isdir(enabled_dir):
            error_msg = ("Directory '{0}' does not exist. Please ensure "
                         "that the values for --apache-handle-sites and "
                         "--apache-server-root are correct for your "
                         "environment.".format(enabled_dir))
            raise errors.ConfigurationError(error_msg)
        for entry in os.listdir(enabled_dir):
            try:
                if filecmp.cmp(avail_fp, os.path.join(enabled_dir, entry)):
                    return True
            except OSError:
                pass
        return False

    def enable_site(self, vhost):
        """Enables an available site, Apache reload required.

        .. note:: Does not make sure that the site correctly works or that all
                  modules are enabled appropriately.

        .. todo:: This function should number subdomains before the domain vhost

        .. todo:: Make sure link is not broken...

        :param vhost: vhost to enable
        :type vhost: :class:`~letsencrypt_apache.obj.VirtualHost`

        :raises .errors.NotSupportedError: If filesystem layout is not
            supported.

        """
        if self.is_site_enabled(vhost.filep):
            return

        if "/sites-available/" in vhost.filep:
            enabled_path = ("%s/sites-enabled/%s" %
                            (self.parser.root, os.path.basename(vhost.filep)))
            self.reverter.register_file_creation(False, enabled_path)
            os.symlink(vhost.filep, enabled_path)
            vhost.enabled = True
            logger.info("Enabling available site: %s", vhost.filep)
            self.save_notes += "Enabled site %s\n" % vhost.filep
        else:
            raise errors.NotSupportedError(
                "Unsupported filesystem layout. "
                "sites-available/enabled expected.")

    def enable_mod(self, mod_name, temp=False):
        """Enables module in Apache.

        Both enables and reloads Apache so module is active.

        :param str mod_name: Name of the module to enable. (e.g. 'ssl')
        :param bool temp: Whether or not this is a temporary action.

        :raises .errors.NotSupportedError: If the filesystem layout is not
            supported.
        :raises .errors.MisconfigurationError: If a2enmod or a2dismod cannot be
            run.

        """
        # Support Debian specific setup
        avail_path = os.path.join(self.parser.root, "mods-available")
        enabled_path = os.path.join(self.parser.root, "mods-enabled")
        if not os.path.isdir(avail_path) or not os.path.isdir(enabled_path):
            raise errors.NotSupportedError(
                "Unsupported directory layout. You may try to enable mod %s "
                "and try again." % mod_name)

        deps = _get_mod_deps(mod_name)

        # Enable all dependencies
        for dep in deps:
            if (dep + "_module") not in self.parser.modules:
                self._enable_mod_debian(dep, temp)
                self._add_parser_mod(dep)

                note = "Enabled dependency of %s module - %s" % (mod_name, dep)
                if not temp:
                    self.save_notes += note + os.linesep
                logger.debug(note)

        # Enable actual module
        self._enable_mod_debian(mod_name, temp)
        self._add_parser_mod(mod_name)

        if not temp:
            self.save_notes += "Enabled %s module in Apache\n" % mod_name
        logger.info("Enabled Apache %s module", mod_name)

        # Modules can enable additional config files. Variables may be defined
        # within these new configuration sections.
        # Reload is not necessary as DUMP_RUN_CFG uses latest config.
        self.parser.update_runtime_variables()

    def _add_parser_mod(self, mod_name):
        """Shortcut for updating parser modules."""
        self.parser.modules.add(mod_name + "_module")
        self.parser.modules.add("mod_" + mod_name + ".c")

    def _enable_mod_debian(self, mod_name, temp):
        """Assumes mods-available, mods-enabled layout."""
        # Generate reversal command.
        # Try to be safe here... check that we can probably reverse before
        # applying enmod command
        if not le_util.exe_exists(self.conf("dismod")):
            raise errors.MisconfigurationError(
                "Unable to find a2dismod, please make sure a2enmod and "
                "a2dismod are configured correctly for letsencrypt.")

        self.reverter.register_undo_command(
            temp, [self.conf("dismod"), mod_name])
        le_util.run_script([self.conf("enmod"), mod_name])

    def restart(self):
        """Runs a config test and reloads the Apache server.

        :raises .errors.MisconfigurationError: If either the config test
            or reload fails.

        """
        self.config_test()
<<<<<<< HEAD
        logger.debug(self.reverter.view_config_changes(logging=True))
=======
>>>>>>> 89296eca
        self._reload()

    def _reload(self):
        """Reloads the Apache server.

        :raises .errors.MisconfigurationError: If reload fails

        """
        try:
            le_util.run_script(constants.os_constant("restart_cmd"))
        except errors.SubprocessError as err:
            raise errors.MisconfigurationError(str(err))

    def config_test(self):  # pylint: disable=no-self-use
        """Check the configuration of Apache for errors.

        :raises .errors.MisconfigurationError: If config_test fails

        """
        try:
            le_util.run_script(constants.os_constant("conftest_cmd"))
        except errors.SubprocessError as err:
            raise errors.MisconfigurationError(str(err))

    def get_version(self):
        """Return version of Apache Server.

        Version is returned as tuple. (ie. 2.4.7 = (2, 4, 7))

        :returns: version
        :rtype: tuple

        :raises .PluginError: if unable to find Apache version

        """
        try:
            stdout, _ = le_util.run_script(
                constants.os_constant("version_cmd"))
        except errors.SubprocessError:
            raise errors.PluginError(
                "Unable to run %s -v" %
                constants.os_constant("version_cmd"))

        regex = re.compile(r"Apache/([0-9\.]*)", re.IGNORECASE)
        matches = regex.findall(stdout)

        if len(matches) != 1:
            raise errors.PluginError("Unable to find Apache version")

        return tuple([int(i) for i in matches[0].split(".")])

    def more_info(self):
        """Human-readable string to help understand the module"""
        return (
            "Configures Apache to authenticate and install HTTPS.{0}"
            "Server root: {root}{0}"
            "Version: {version}".format(
                os.linesep, root=self.parser.loc["root"],
                version=".".join(str(i) for i in self.version))
        )

    ###########################################################################
    # Challenges Section
    ###########################################################################
    def get_chall_pref(self, unused_domain):  # pylint: disable=no-self-use
        """Return list of challenge preferences."""
        return [challenges.TLSSNI01]

    def perform(self, achalls):
        """Perform the configuration related challenge.

        This function currently assumes all challenges will be fulfilled.
        If this turns out not to be the case in the future. Cleanup and
        outstanding challenges will have to be designed better.

        """
        self._chall_out.update(achalls)
        responses = [None] * len(achalls)
        chall_doer = tls_sni_01.ApacheTlsSni01(self)

        for i, achall in enumerate(achalls):
            # Currently also have chall_doer hold associated index of the
            # challenge. This helps to put all of the responses back together
            # when they are all complete.
            chall_doer.add_chall(achall, i)

        sni_response = chall_doer.perform()
        if sni_response:
            # Must reload in order to activate the challenges.
            # Handled here because we may be able to load up other challenge
            # types
            self.restart()

            # TODO: Remove this dirty hack. We need to determine a reliable way
            # of identifying when the new configuration is being used.
            time.sleep(3)

            # Go through all of the challenges and assign them to the proper
            # place in the responses return value. All responses must be in the
            # same order as the original challenges.
            for i, resp in enumerate(sni_response):
                responses[chall_doer.indices[i]] = resp

        return responses

    def cleanup(self, achalls):
        """Revert all challenges."""
        self._chall_out.difference_update(achalls)

        # If all of the challenges have been finished, clean up everything
        if not self._chall_out:
            self.revert_challenge_config()
            self.restart()
            self.parser.init_modules()


def _get_mod_deps(mod_name):
    """Get known module dependencies.

    .. note:: This does not need to be accurate in order for the client to
        run.  This simply keeps things clean if the user decides to revert
        changes.
    .. warning:: If all deps are not included, it may cause incorrect parsing
        behavior, due to enable_mod's shortcut for updating the parser's
        currently defined modules (`.ApacheConfigurator._add_parser_mod`)
        This would only present a major problem in extremely atypical
        configs that use ifmod for the missing deps.

    """
    deps = {
        "ssl": ["setenvif", "mime"]
    }
    return deps.get(mod_name, [])


def get_file_path(vhost_path):
    """Get file path from augeas_vhost_path.

    Takes in Augeas path and returns the file name

    :param str vhost_path: Augeas virtual host path

    :returns: filename of vhost
    :rtype: str

    """
    # Strip off /files
    avail_fp = vhost_path[6:]
    # This can be optimized...
    while True:
        # Cast all to lowercase to be case insensitive
        find_if = avail_fp.lower().find("/ifmodule")
        if find_if != -1:
            avail_fp = avail_fp[:find_if]
            continue
        find_vh = avail_fp.lower().find("/virtualhost")
        if find_vh != -1:
            avail_fp = avail_fp[:find_vh]
            continue
        find_macro = avail_fp.lower().find("/macro")
        if find_macro != -1:
            avail_fp = avail_fp[:find_macro]
            continue
        break
    return avail_fp


def install_ssl_options_conf(options_ssl):
    """
    Copy Let's Encrypt's SSL options file into the system's config dir if
    required.
    """
    # XXX if we ever try to enforce a local privilege boundary (eg, running
    # letsencrypt for unprivileged users via setuid), this function will need
    # to be modified.

    # XXX if the user is in security-autoupdate mode, we should be willing to
    # overwrite the options_ssl file at least if it's unmodified:
    # https://github.com/letsencrypt/letsencrypt/issues/1123

    # Check to make sure options-ssl.conf is installed
    if not os.path.isfile(options_ssl):
        shutil.copyfile(constants.MOD_SSL_CONF_SRC, options_ssl)<|MERGE_RESOLUTION|>--- conflicted
+++ resolved
@@ -1302,10 +1302,7 @@
 
         """
         self.config_test()
-<<<<<<< HEAD
         logger.debug(self.reverter.view_config_changes(logging=True))
-=======
->>>>>>> 89296eca
         self._reload()
 
     def _reload(self):

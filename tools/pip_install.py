#!/usr/bin/env python
# pip installs packages using pinned package versions. If CERTBOT_OLDEST is set
# to 1, a combination of tools/oldest_constraints.txt,
# tools/dev_constraints.txt, and local-oldest-requirements.txt contained in the
# top level of the package's directory is used, otherwise, a combination of
# certbot-auto's requirements file and tools/dev_constraints.txt is used. The
# other file always takes precedence over tools/dev_constraints.txt. If
# CERTBOT_OLDEST is set, this script must be run with `-e <package-name>` and
# no other arguments.

from __future__ import print_function, absolute_import

import subprocess
import os
import sys
import re
import shutil
import tempfile

import merge_requirements as merge_module
import readlink
import strip_hashes


def find_tools_path():
    return os.path.dirname(readlink.main(__file__))


def certbot_oldest_processing(tools_path, args, test_constraints):
    if args[0] != '-e' or len(args) != 2:
        raise ValueError('When CERTBOT_OLDEST is set, this script must be run '
                         'with a single -e <path> argument.')
    # remove any extras such as [dev]
    pkg_dir = re.sub(r'\[\w+\]', '', args[1])
    requirements = os.path.join(pkg_dir, 'local-oldest-requirements.txt')
    shutil.copy(os.path.join(tools_path, 'oldest_constraints.txt'), test_constraints)
    # packages like acme don't have any local oldest requirements
    if not os.path.isfile(requirements):
        return None

    return requirements


def certbot_normal_processing(tools_path, test_constraints):
    repo_path = os.path.dirname(tools_path)
    certbot_requirements = os.path.normpath(os.path.join(
        repo_path, 'letsencrypt-auto-source/pieces/dependency-requirements.txt'))
    with open(certbot_requirements, 'r') as fd:
        data = fd.readlines()
    with open(test_constraints, 'w') as fd:
        data = "\n".join(strip_hashes.process_entries(data))
        fd.write(data)


def merge_requirements(tools_path, requirements, test_constraints, all_constraints):
    # Order of the files in the merge function matters.
    # Indeed version retained for a given package will be the last version
    # found when following all requirements in the given order.
    # Here is the order by increasing priority:
    # 1) The general development constraints (tools/dev_constraints.txt)
    # 2) The general tests constraints (oldest_requirements.txt or
    #    certbot-auto's dependency-requirements.txt for the normal processing)
    # 3) The local requirement file, typically local-oldest-requirement in oldest tests
    files = [os.path.join(tools_path, 'dev_constraints.txt'), test_constraints]
    if requirements:
        files.append(requirements)
    merged_requirements = merge_module.main(*files)
    with open(all_constraints, 'w') as fd:
        fd.write(merged_requirements)


def call_with_print(command, cwd=None):
    print(command)
    subprocess.check_call(command, shell=True, cwd=cwd or os.getcwd())


def pip_install_with_print(args_str):
    command = '"{0}" -m pip install --disable-pip-version-check {1}'.format(sys.executable,
                                                                            args_str)
    call_with_print(command)


def main(args):
    tools_path = find_tools_path()
    working_dir = tempfile.mkdtemp()

    if os.environ.get('TRAVIS'):
        # When this script is executed on Travis, the following print will make the log
        # be folded until the end command is printed (see finally section).
        print('travis_fold:start:install_certbot_deps')

    try:
        test_constraints = os.path.join(working_dir, 'test_constraints.txt')
        all_constraints = os.path.join(working_dir, 'all_constraints.txt')

        if os.environ.get('CERTBOT_NO_PIN') == '1':
            # With unpinned dependencies, there is no constraint
            pip_install_with_print(' '.join(args))
        else:
            # Otherwise, we merge requirements to build the constraints and pin dependencies
            requirements = None
            reinstall = False
            if os.environ.get('CERTBOT_OLDEST') == '1':
                requirements = certbot_oldest_processing(tools_path, args, test_constraints)
                # We need to --force-reinstall the tested distribution when using oldest
                # requirements because of an error in these tests in particular situations
                # described in https://github.com/certbot/certbot/issues/7014.
                # However this slows down considerably the oldest tests (5 min -> 10 min),
                # so we need to find a better mitigation in the future.
                reinstall = True
            else:
                certbot_normal_processing(tools_path, test_constraints)

            merge_requirements(tools_path, requirements, test_constraints, all_constraints)
            if requirements:  # This branch is executed during the oldest tests
                # First step, install the transitive dependencies of oldest requirements
                # in respect with oldest constraints.
                pip_install_with_print('--constraint "{0}" --requirement "{1}"'
                                       .format(all_constraints, requirements))
<<<<<<< HEAD

            pip_install_with_print('--constraint "{0}" {1} {2}'.format(
                all_constraints, '--force-reinstall' if reinstall else '', ' '.join(args)))
=======
                # Second step, ensure that oldest requirements themselves are effectively
                # installed using --force-reinstall, and avoid corner cases like the one described
                # in https://github.com/certbot/certbot/issues/7014.
                pip_install_with_print('--force-reinstall --no-deps --requirement "{0}"'
                                       .format(requirements))

            pip_install_with_print('--constraint "{0}" {1}'.format(
                all_constraints, ' '.join(args)))
>>>>>>> 6a970f74
    finally:
        if os.environ.get('TRAVIS'):
            print('travis_fold:end:install_certbot_deps')
        shutil.rmtree(working_dir)


if __name__ == '__main__':
    main(sys.argv[1:])<|MERGE_RESOLUTION|>--- conflicted
+++ resolved
@@ -117,11 +117,6 @@
                 # in respect with oldest constraints.
                 pip_install_with_print('--constraint "{0}" --requirement "{1}"'
                                        .format(all_constraints, requirements))
-<<<<<<< HEAD
-
-            pip_install_with_print('--constraint "{0}" {1} {2}'.format(
-                all_constraints, '--force-reinstall' if reinstall else '', ' '.join(args)))
-=======
                 # Second step, ensure that oldest requirements themselves are effectively
                 # installed using --force-reinstall, and avoid corner cases like the one described
                 # in https://github.com/certbot/certbot/issues/7014.
@@ -130,7 +125,6 @@
 
             pip_install_with_print('--constraint "{0}" {1}'.format(
                 all_constraints, ' '.join(args)))
->>>>>>> 6a970f74
     finally:
         if os.environ.get('TRAVIS'):
             print('travis_fold:end:install_certbot_deps')

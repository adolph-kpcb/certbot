--- conflicted
+++ resolved
@@ -1,14 +1,11 @@
 """Common utilities for certbot_nginx."""
 import copy
 import os
+import pkg_resources
 import tempfile
 import unittest
-<<<<<<< HEAD
-import pkg_resources
-=======
 import shutil
 import warnings
->>>>>>> fd6702b8
 
 import josepy as jose
 import mock

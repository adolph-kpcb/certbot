--- conflicted
+++ resolved
@@ -105,7 +105,6 @@
     if not isPass(first) and not isPass(second):
         assert first == second
 
-<<<<<<< HEAD
 def assertEqualVirtualHost(first, second):
     """
     Checks that two VirtualHost objects are similar. There are some built
@@ -125,7 +124,7 @@
         first.modmacro == second.modmacro and
         first.ancestor == second.ancestor
     )
-=======
+
 def assertEqualPathsList(first, second):  # pragma: no cover
     """
     Checks that the two lists of file paths match. This assertion allows for wildcard
@@ -138,5 +137,4 @@
     for fpath in first:
         assert any([fnmatch.fnmatch(fpath, spath) for spath in second])
     for spath in second:
-        assert any([fnmatch.fnmatch(fpath, spath) for fpath in first])
->>>>>>> 2b78c32c
+        assert any([fnmatch.fnmatch(fpath, spath) for fpath in first])
--- conflicted
+++ resolved
@@ -25,11 +25,6 @@
 * Adding a warning noting that future versions of Certbot will automatically configure the
   webserver so that all requests redirect to secure HTTPS access. You can control this
   behavior and disable this warning with the --redirect and --no-redirect flags.
-<<<<<<< HEAD
-* Convert the tsig algorithm specified in the certbot_dns_rfc2136 configuration file to
-  all uppercase letters before validating. This makes the value in the config case
-  insensitive.
-=======
 * certbot-auto now prints warnings when run as root with insecure file system
   permissions. If you see these messages, you should fix the problem by
   following the instructions at
@@ -38,7 +33,9 @@
   --no-permissions-check.
 * `acme` module uses now a POST-as-GET request to retrieve the registration
   from an ACME v2 server
->>>>>>> de88e7d7
+* Convert the tsig algorithm specified in the certbot_dns_rfc2136 configuration file to
+  all uppercase letters before validating. This makes the value in the config case
+  insensitive.
 
 ### Fixed
 
